"""Creation and manipulation of a 2d cell complex.

The class also supports attaching arbitrary attributes and data to cells.

A cell complex is abbreviated in CX.

We reserve the notation CC for a combinatorial complex.
"""

import warnings
from collections import defaultdict
from collections.abc import Hashable, Iterable
<<<<<<< HEAD
from itertools import pairwise, zip_longest
from typing import Any, Literal, Optional, Union
=======
from itertools import zip_longest
from typing import Any, Optional, Union
>>>>>>> abc7ec3e

import networkx as nx
import numpy as np
import scipy as sp
import scipy.sparse
from hypernetx import Hypergraph
from hypernetx.classes.entity import Entity
from networkx import Graph
from networkx.classes.reportviews import EdgeView, NodeView
<<<<<<< HEAD
=======
from networkx.utils import pairwise
from scipy.sparse import csr_matrix
>>>>>>> abc7ec3e

from toponetx.classes.cell import Cell
from toponetx.classes.complex import Complex
from toponetx.classes.reportviews import CellView
from toponetx.exception import TopoNetXError
from toponetx.utils import incidence_to_adjacency

__all__ = ["CellComplex"]


class CellComplex(Complex):
    """Class representing a cell complex.

    A cell complex is a mathematical structure that is built up from simple building blocks called cells.
    These cells can be thought of as generalized versions of familiar shapes, such as points, line segments,
    triangles, and disks. By gluing these cells together in a prescribed way, one can create complex
    geometrical objects that are of interest in topology and geometry.

    Cell complexes can be used to represent various mathematical objects, such as graphs,
    manifolds, and discrete geometric shapes. They are useful in many areas of mathematics,
    such as algebraic topology and geometry, where they can be used to study the structure and
    properties of these objects.

    In TNX the class CellComplex supports building a regular or non-regular
    2d cell complex. The class CellComplex only supports the construction
    of 2d cell complexes. If higher dimensional cell complexes are desired
    then one should utilize the class CombinatorialComplex.

    Mathtmatically, in TNX a cell complex it a triplet (V, E, C)
    where V is a set of nodes, E is a set of edges and C is a set of 2-cells.
    In TNX each 2-cell C is consists of a finite sequence of nodes C=(n1,...,nk,n1) with k>=2.
    All edges between two consecutive nodes in C belong to  E.
    Regular cells have unique nodes in C whereas non-regular cells allow for duplication.

    In TNX cell complexes are implementes to be dynamic in the sense that
    they can change by adding or subtracting objects (nodes, edges, 2-cells)
    from them.

    1. Dynamic construction of cell complexes, allowing users to add or remove objects from these
        structures after their initial creation.
    2. Compatibility with the NetworkX library, enabling users to leverage the powerful algorithms
        and data structures provided by this package.
    3. Support for attaching arbitrary attributes and data to cells in the complex, allowing users to store
        and manipulate additional information about these objects.
    4. Efficient storage and manipulation of complex data structures, using advanced data structures
        such as sparse matrices.
    5. Robust error handling and validation of input data, ensuring that the package is reliable and easy to use.

    Examples
    --------
    Iteratively construct a cell complex:

    >>> CX = CellComplex()
    >>> CX.add_cell([1, 2, 3, 4], rank=2)
    >>> # the cell [1, 2, 3, 4] consists of the cycle (1,2), (2,3), (3,4), (4,5)
    >>> # tnx creates these edges automatically if they are not inserted in the underlying graph
    >>> CX.add_cell([2, 3, 4, 5], rank=2)
    >>> CX.add_cell([5, 6, 7, 8], rank=2)

    You can also pass a list of cells to the constructor:

    >>> c1 = Cell((1, 2, 3)) # a cell here is always assumed to be 2d
    >>> c2 = Cell((1, 2, 3, 4))
    >>> CX = CellComplex([c1, c2])

    TopoNetX is also compatible with NetworkX, allowing users to create a cell complex from a NetworkX graph:

    >>> import networkx as nx
    >>> g = nx.Graph()
    >>> g.add_edge(1, 0)
    >>> g.add_edge(2, 0)
    >>> g.add_edge(1, 2)
    >>> CX = CellComplex(g)
    >>> CX.add_cells_from([[1, 2, 4], [1, 2, 7]], rank=2)
    >>> CX.cells

    By default, a regular cell complex is constructed. You can change this behaviour using the
    `regular` parameter when constructing the complex.

    >>> # non-regular cell complex
    >>> # by default CellComplex constructor assumes regular cell complex
    >>> CX = CellComplex(regular=False)
    >>> CX.add_cell([1, 2, 3, 4], rank=2)
    >>> CX.add_cell([2, 3, 4, 5, 2, 3, 4, 5], rank=2)  # non-regular 2-cell
    >>> c1 = Cell((1, 2, 3, 4, 5, 1, 2, 3, 4, 5), regular=False)
    >>> CX.add_cell(c1)
    >>> CX.add_cell([5, 6, 7, 8], rank=2)
    >>> CX.is_regular
    """

    def __init__(self, cells=None, name=None, regular=True, **attr):
        super().__init__()

        if not name:
            self.name = ""
        else:
            self.name = name

        self._regular = regular
        self._G = Graph()

        self._cells = CellView()
        if cells is not None:
            if isinstance(cells, Graph):
                self._G = cells
            elif isinstance(cells, Iterable) and not isinstance(cells, Graph):
                for cell in cells:
                    if isinstance(cell, Hashable) and not isinstance(
                        cell, Iterable
                    ):  # c is a node
                        self.add_node(cell)
                    elif isinstance(cell, Iterable):
                        if len(cell) == 2:
                            self.add_cell(cell, rank=1)
                        elif len(cell) == 1:
                            self.add_node(tuple(cell)[0])
                        else:
                            self.add_cell(cell, rank=2)

            else:
                raise TypeError(
                    f"cells must be iterable, networkx graph or None, got {type(cells)}"
                )
        self.complex = dict()  # dictionary for cell complex attributes
        self.complex.update(attr)

    @property
    def cells(self) -> CellView:
        """Return cells."""
        return self._cells

    @property
    def edges(self) -> EdgeView:
        """Return edges."""
        return self._G.edges

    @property
    def nodes(self) -> NodeView:
        """Return nodes."""
        return self._G.nodes

    @property
    def maxdim(self) -> int:
        """Return maximum dimension."""
        if len(self.nodes) == 0:
            return 0
        if len(self.edges) == 0:
            return 0
        if len(self.cells) == 0:
            return 1
        return 2

    @property
    def dim(self) -> int:
        """Return dimension."""
        return self.maxdim

    @property
    def shape(self) -> tuple[int, int, int]:
        """Return shape.

        This is:
        (number of cells[i], for i in range(0,dim(cc))  )
        """
        return len(self.nodes), len(self.edges), len(self.cells)

    def skeleton(self, rank):
        """Compute skeleton."""
        if rank == 0:
            return self.nodes
        if rank == 1:
            return self.edges
        if rank == 2:
            return self.cells
        raise TopoNetXError("Only dimensions 0,1, and 2 are supported.")

    @property
    def is_regular(self) -> bool:
        """Check the regularity condition.

        Returns
        -------
        bool

        Examples
        --------
        >>> CX = CellComplex(regular=False)
        >>> CX.add_cell([1, 2, 3, 4], rank=2)
        >>> CX.add_cell([2, 3, 4, 5, 2, 3, 4, 5], rank=2)  # non-regular 2-cell
        >>> c1 = Cell((1, 2, 3, 4, 5, 1, 2, 3, 4, 5),regular=False)
        >>> CX.add_cell(c1)
        >>> CX.add_cell([5, 6, 7, 8], rank=2)
        >>> CX.is_regular
        """
        for cell in self.cells:
            if not cell.is_regular:
                return False
        return True

    def __str__(self):
        """Return detailed string representation."""
        return f"Cell Complex with {len(self.nodes)} nodes, {len(self.edges)} edges  and {len(self.cells)} 2-cells "

    def __repr__(self):
        """Return string representation."""
        return f"CellComplex(name={self.name})"

    def __len__(self):
        """Return number of nodes."""
        return len(self.nodes)

    def __iter__(self):
        """Iterate over the nodes.

        Returns
        -------
        dict_keyiterator
            Iterator over nodes.
        """
        return iter(self.nodes)

    def __contains__(self, item):
        """Return boolean indicating if item is in self.nodes.

        Parameters
        ----------
        item : hashable or RankedEntity
            Iterm.

        Returns
        -------
        bool
            True if item is in self.nodes, False otherwise.
        """
        return item in self.nodes

    def __getitem__(self, node):
        """Return the neighbors of node.

        Parameters
        ----------
        node : Entity or hashable
            If hashable, then must be uid of node in cell complex.

        Returns
        -------
        neighbors(node) : iterator
            Iterator over neighbors of node.
        """
        return self.neighbors(node)

    def _insert_cell(self, cell: Union[tuple, list, Cell], **attr):
        """Insert cell."""
        # input must be list, tuple or Cell type
        if isinstance(cell, tuple) or isinstance(cell, list) or isinstance(cell, Cell):
            if isinstance(cell, tuple) or isinstance(cell, list):
                cell = Cell(elements=cell, name=str(len(self.cells)), **attr)
            elif isinstance(cell, Cell):
                cell.properties.update(attr)

            if cell.elements not in self._cells._cells:
                self._cells._cells[cell.elements] = {0: cell}
            else:
                # if cell is already in the complex, insert duplications and give it differnt key
                self._cells._cells[cell.elements][
                    len(self._cells._cells[cell.elements])
                ] = cell
        else:
            raise TypeError("input must be list, tuple or Cell type")

    def _delete_cell(self, cell: Union[tuple, list, Cell], key=None):
        """Delete cell."""
        if isinstance(cell, Cell):
            cell = cell.elements
        if cell in self._cells._cells:
            if key is None:
                del self._cells._cells[cell]
            elif key in self._cells._cells[cell]:
                del self._cells._cells[cell][key]
            else:
                raise KeyError(f"cell with key {key} is not in the complex ")
        else:
            raise KeyError(f"cell {cell} is not in the complex")

    def _cell_equivalence_class(self) -> dict[Cell, set[Cell]]:
        """Return the equivalence classes of cells in the cell complex.

        Returns
        -------
        equiv : dict[Cell, set[Cell]]
            Dict struture: `Cell` representing equivalence class -> Set of all `Cell`s in class

        Examples
        --------
        >>> cx = CellComplex()
        >>> cx.add_cell((1, 2, 3, 4), rank=2)
        >>> cx.add_cell((2, 3, 4, 1), rank=2)
        >>> cx.add_cell((1, 2, 3, 4), rank=2)
        >>> cx.add_cell((1, 2, 3, 6), rank=2)
        >>> cx.add_cell((3, 4, 1, 2), rank=2)
        >>> cx.add_cell((4, 3, 2, 1), rank=2)
        >>> cx.add_cell((1, 2, 7, 3), rank=2)
        >>> c1 = Cell((1, 2, 3, 4, 5))
        >>> cx.add_cell(c1, rank=2)
        >>> cx._cell_equivalence_class()
        """
        equiv_classes = defaultdict(set)
        all_inserted_cells = set()
        for i, c1 in enumerate(self.cells):
            for j, c2 in enumerate(self.cells):
                if i == j:
                    if j not in all_inserted_cells:
                        equiv_classes[c1].add(j)
                elif i > j:
                    continue
                elif j in all_inserted_cells:
                    continue
                else:

                    if c1.is_homotopic_to(c2):
                        equiv_classes[c1].add(j)
                        all_inserted_cells.add(j)
        return equiv_classes

    def _remove_equivalent_cells(self):
        """Remove homotopic cells from the cell complex.

        Examples
        --------
        >>> cx = CellComplex()
        >>> cx.add_cell ( (1,2,3,4),rank=2 )
        >>> cx.add_cell ( (2,3,4,1),rank=2 )
        >>> cx.add_cell ( (1,2,3,4),rank=2 )
        >>> cx.add_cell ( (1,2,3,6),rank=2 )
        >>> cx.add_cell ( (3,4,1,2),rank=2 )
        >>> cx.add_cell ( (4,3,2,1),rank=2 )
        >>> cx.add_cell ( (1,2,7,3),rank=2 )
        >>> c1=Cell((1,2,3,4,5))
        >>> cx.add_cell(c1,rank=2)
        >>> cx._remove_equivalent_cells()
        >>> cx
        """
        equiv_classes = self._cell_equivalence_class()
        for c in list(self.cells):
            if c not in equiv_classes:
                d = self._cells._cells[c.elements]
                if len(d) == 1:
                    self._delete_cell(c)
                else:
                    d_c = dict(d)
                    for k, v in d_c.items():
                        if len(d) == 1:
                            break
                        else:
                            self._delete_cell(c, k)

    def degree(self, node: Hashable, rank=1) -> int:
        """Compute the number of cells of certain rank that contain node.

        Parameters
        ----------
        node : hashable
            Identifier for the node.
        rank : positive integer, optional, default: 1
            Smallest size of cell to consider in degree.

        Returns
        -------
        int
            Number of cells of rank at least rank that contain node.
        """
        if rank > 1:
            raise NotImplementedError(
                f"Rank {rank} is currently not supported by degree."
            )
        return self._G.degree[node]

    def size(
        self,
        cell: Union[tuple, list, Cell],
        node_set: Optional[Iterable[Hashable]] = None,
    ) -> int:
        """Compute number of nodes in node_set that belong to cell.

        If node_set is None then returns the size of cell.

        Parameters
        ----------
        cell : hashable
            The uid of an cell in the cell complex
        node_set: an iterable of node elements
            Node elements.

        Returns
        -------
        size : int
            Number of nodes in node_set that belong to cell.
        """
        if node_set:
            if isinstance(cell, Cell):
                return len(set(node_set).intersection(set(cell.elements)))
            elif isinstance(cell, Iterable):
                return len(set(node_set).intersection(set(cell)))

        else:
            if cell in self.cells:

                return len(cell)
            else:
                raise KeyError(f" the key {cell} is not a key for an existing cell ")

    def number_of_nodes(self, node_set: Optional[Iterable[Hashable]] = None):
        """Compute number of nodes in node_set belonging to cell complex.

        Parameters
        ----------
        node_set : an interable of nodes, optional, default: None
            If None, then return the number of nodes in cell complex.

        Returns
        -------
        number_of_nodes : int
            Number of nodes in node_set belonging to cell complex.
        """
        if node_set:
            return len([node for node in self.nodes if node in node_set])
        else:
            return len(self.nodes)

    def number_of_edges(self, edge_set: Optional[Iterable[tuple]] = None) -> int:
        """Compute number of edges in edge_set belonging to cell complex.

        Parameters
        ----------
        edge_set : an iterable of optional, default: None
            If None, then return the number of edges in cell complex.

        Returns
        -------
        number_of_edges : int
            The number of edges in edge_set belonging to cell complex.
        """
        if edge_set:
            return len(
                [
                    edge
                    for edge in self.edges
                    if edge in edge_set or edge[::-1] in edge_set
                ]
            )
        else:
            return len(self.edges)

    def number_of_cells(
        self, cell_set: Optional[Iterable[Union[tuple, list, Cell]]] = None
    ) -> int:
        """Compute number of cells in cell_set belonging to cell complex.

        Parameters
        ----------
        cell_set : an interable of cells, optional, default: None
            cells can be represented as a `tuple`, `list`, or `Cell` object
            If None, then return the number of cells in cell complex.

        Returns
        -------
        number_of_cells : int
            The number of cells in cell_set belonging to cell complex.
        """
        if cell_set:
            return len([cell for cell in self.cells if cell in cell_set])
        else:
            return len(self.cells)

    def order(self) -> int:
        """Compute number of nodes in CX.

        Returns
        -------
        order : int
            Number of nodes in CX.
        """
        return len(self.nodes)

    def neighbors(self, node):
        """Nodes in cell complex which share s cell(s) with node.

        Parameters
        ----------
        node : hashable or Entity
            uid for a node in cell complex or the node Entity

        Returns
        -------
        list
            List of neighbors.
        """
        if node not in self.nodes:
            raise KeyError(f"input {node} is not in the complex.")
            return

        return self._G[node]

    def cell_neighbors(self, cell, s=1):
        """Cells in cell complex which share s nodes(s) with cells.

        Parameters
        ----------
        cell : Cell or Iterable representing a acell

        s : int, list, optional, default : 1
            Minimum number of nodes shared by neighbors cell node.

        Returns
        -------
         : list
            List of cell neighbors.
        """
        raise NotImplementedError()

    def remove_node(self, node: Hashable):
        """Remove the given node from the cell complex.

        This method removes the given node from the cell complex, along with any
        cells that contain the node.

        Parameters
        ----------
        node : hashable
            The node to be removed from the cell complex.

        Raises
        ------
        TopoNetXError
            If the given node does not exist in the cell complex.
        """
        if node not in self.nodes:
            raise TopoNetXError("The given node does not exist in the cell complex.")
        # Remove the node from the cell complex
        self._G.remove_node(node)
        # Remove any cells that contain the node
        for cell in self.cells:
            if node in cell:
                self.remove_cell(cell)

    def remove_nodes(self, node_set: Iterable[Hashable]):
        """Remove nodes from cells.

        This also deletes references in cell complex nodes.

        Parameters
        ----------
        node_set : an iterable of hashables or Entities
            Nodes in CX

        Returns
        -------
        cell complex : Cell Complex
        """
        for node in node_set:
            self.remove_node(node)

    def add_node(self, node: Hashable, **attr):
        """Add a single node to cell complex."""
        self._G.add_node(node, **attr)

    def _add_nodes_from(self, nodes: Iterable[Hashable]):
        """Instantiate new nodes when cells added to cell complex.

        Parameters
        ----------
        nodes : iterable of hashables
        """
        for node in nodes:
            self.add_node(node)

    def add_edge(self, u_of_edge: Hashable, v_of_edge: Hashable, **attr):
        """Add edge.

        Parameters
        ----------
        u_of_edge: Hashable, first node of edge
        v_of_edge: Hashable, second node of edge
        **attr: attributes to add to the edge
        """
        self._G.add_edge(u_of_edge, v_of_edge, **attr)

    def add_edges_from(self, ebunch_to_add: Iterable[tuple], **attr):
        """Add edges.

        Parameters
        ----------
        ebunch_to_add: Iterable of edges.
            Each edge must be given as a tuple (u,v) or (u,v,attr)
        **attr: Attributes to add
        """
        self._G.add_edges_from(ebunch_to_add, **attr)

    def add_cell(
        self,
        cell: Union[tuple, list, Cell],
        rank: Optional[int] = None,
        check_skeleton=False,
        **attr,
    ):
        """Add a single cell to cell complex.

        Parameters
        ----------
        cell : hashable or RankedEntity
            If hashable the cell returned will be empty.
        rank : {0, 1, 2}
            Rank of the cell to be added.
        check_skeleton : bool, default=False
            If true, this function checks the skeleton whether the given cell can be added.


        Examples
        --------
        >>> CX = CellComplex()
        >>> c1 = Cell((2, 3, 4), color='black')
        >>> CX.add_cell(c1, weight=3)
        >>> CX.add_cell([1, 2, 3, 4], rank=2, color='red')
        >>> CX.add_cell([2, 3, 4, 5], rank=2, color='blue')
        >>> CX.add_cell([5, 6, 7, 8], rank=2, color='green')
        >>> CX.cells[(1, 2, 3, 4)]['color']
        'red'
        """
        if isinstance(cell, Cell):  # rank check will be ignored, cells by default
            # are assumed to be of rank 2
            if self.is_insertable_cycle(
                cell, check_skeleton=check_skeleton, warnings_dis=True
            ):
                for edge in cell.boundary:
                    self._G.add_edge(edge[0], edge[1])
                if self._regular:
                    if cell.is_regular:
                        self._insert_cell(cell, **attr)
                    else:
                        raise TopoNetXError(
                            "input cell violates the regularity condition."
                        )
                else:
                    self._insert_cell(cell, **attr)
            else:
                raise TopoNetXError(
                    "input cell violates the regularity condition, make sure cell is regular or change complex to non-regular"
                )

        else:
            if rank == 0:
                raise TopoNetXError(
                    "Use add_node to insert nodes or zero ranked cells."
                )
            elif rank == 1:
                if len(cell) != 2:
                    raise ValueError("rank 1 cells (edges) must have exactly two nodes")
                if len(set(cell)) == 1:
                    raise ValueError(" invalid insertion : self-loops are not allowed.")
                else:
                    self.add_edge(cell[0], cell[1], **attr)

            elif rank == 2:
                if isinstance(cell, Iterable):
                    if not isinstance(cell, list):
                        cell = list(cell)

                    if self.is_insertable_cycle(
                        cell, check_skeleton=check_skeleton, warnings_dis=True
                    ):

                        edges_cell = set(zip_longest(cell, cell[1:] + [cell[0]]))
                        for edge in edges_cell:
                            self._G.add_edges_from(edges_cell)
                        self._insert_cell(Cell(cell, regular=self._regular), **attr)
                    else:
                        print(
                            f"Invalid cycle condition for cell {cell}. This input cell is not inserted, check if edges of the input cell are in the 1-skeleton."
                        )
                        print(
                            "To ignore this check, set check_skeleton = False or check if the input cell is a valid 2d cell."
                        )
                else:
                    raise ValueError("invalid input")
            else:
                raise ValueError(
                    f"Add cell only supports adding cells of dimensions 0,1 or 2-- got {rank}",
                )

    def add_cells_from(
        self,
        cell_set: Iterable[Union[tuple, list, Cell]],
        rank: Optional[int] = None,
        check_skeleton=False,
        **attr,
    ):
        """Add cells to cell complex.

        Parameters
        ----------
        cell_set : iterable of hashables or Cell
            For hashables the cells returned will be empty.
        rank : int (optional), default is None
               when each element in cell_set is an iterable then
               rank must be a number that indicates the rank
               of the added cells.
        check_skeleton : bool
            If true, this function checks the skeleton whether the given cell can be added.


        """
        for cell in cell_set:
            self.add_cell(cell=cell, rank=rank, check_skeleton=check_skeleton, **attr)

    def remove_cell(self, cell: Union[tuple, list, Cell]):
        """Remove a single cell from Cell Complex.

        Parameters
        ----------
        cell : cell's node_set or Cell

        Returns
        -------
        Cell Complex : CellComplex

        Notes
        -----
        Deletes reference to cell, keep it boundary edges in the cell complex
        """
        if isinstance(cell, Cell):
            self._delete_cell(cell.elements)
        elif isinstance(cell, Iterable):
            if not isinstance(cell, tuple):
                cell = tuple(cell)
            self._delete_cell(cell)
        return self

    def remove_cells(self, cell_set: Iterable[Union[tuple, list, Cell]]):
        """Remove cells from a cell complex that are in cell_set.

        Parameters
        ----------
        cell_set : iterable of hashables or RankedEntities.

        Returns
        -------
        cell complex : CellComplex
        """
        for cell in cell_set:
            self.remove_cell(cell)
        return self

    def clear(self):
        """Remove all cells from a cell complex.

        Returns
        -------
        cell complex : CellComplex
        """
        for cell in self.cells:
            self.remove_cell(cell)
        return self

    def set_filtration(
        self,
        values: Union[
            dict[Union[Hashable, tuple, list, Cell], dict],
            dict[Union[Hashable, tuple, list, Cell], Any],
        ],
        name: Optional[str] = None,
    ) -> None:
        """Set filtration.

        Parameters
        ----------
        values : dict
            either contains cell -> value (if `name` is specified)
            or nested dict with cell -> (attribute -> value) (if `name == None`)
            (where cell can be of any dimension)
        name : str or None

        Notes
        -----
        This is equivalent to setting a real-valued feature defined on the entire cell complex

        If the dict contains cells that are not in `self.cells`, they are
        silently ignored.

        Examples
        --------
        >>> G = nx.path_graph(3)
        >>> CX = CellComplex(G)
        >>> d = {0: 1, 1: 0, 2: 2, (0, 1): 1, (1, 2): 3}
        >>> CX.set_filtration(d, "f")
        """
        d_nodes, d_edges, d_cells = [{}, {}, {}]

        for k, v in values.items():

            # to do, make sure v is a number

            if not isinstance(v, (int, float)):
                raise ValueError(f"filtration value must be a int or float, input {v}")

            if isinstance(k, Hashable) and not isinstance(k, Iterable):  # node
                d_nodes[k] = v
            elif isinstance(k, Iterable) and len(k) == 2:  # edge
                d_edges[k] = v
            elif isinstance(k, Iterable) and len(k) != 2:  # cell
                d_cells[k] = v
        self.set_cell_attributes(d_nodes, name=name, rank=0)
        self.set_cell_attributes(d_edges, name=name, rank=1)
        self.set_cell_attributes(d_cells, name=name, rank=2)

    def get_filtration(self, name: str) -> dict[Union[Hashable, tuple], Any]:
        """Get filtration.

        Parameters
        ----------
        name: str

        Returns
        -------
        filtration: cell -> value, where cell is the node label or a edge / cell tuple

        Notes
        -----
        This is equivalent to getting a feature defined on the entire cell complex

        Examples
        --------
        >>> G = nx.path_graph(3)
        >>> CX = CellComplex(G)
        >>> d = {0: 1, 1: 0, 2: 2, (0, 1): 1, (1, 2): 3}
        >>> CX.set_filtration(d, "f")
        >>> CX.get_filtration("f")
        {0: 1, 1: 0, 2: 2, (0, 1): 1, (1, 2): 3}
        """
        lst = [self.get_cell_attributes(name, rank=r) for r in range(3)]
        d = {}
        for i in lst:
            if i is not None:
                d.update(i)
        return d

    def set_node_attributes(
        self,
        values: Union[dict[Hashable, dict], dict[Hashable, Any]],
        name: Optional[str] = None,
    ) -> None:
        """Set node attributes.

        Parameters
        ----------
        values :  dict
            either contains node -> value (if `name` is specified)
            or nested dict with node -> (attribute -> value) (if `name == None`)
        name : str, optional

        Examples
        --------
        >>> G = nx.path_graph(3)
        >>> CX = CellComplex(G)
        >>> CX.add_cell([1,2,3,4], rank=2)
        >>> d={ 1: { 'color':'red','attr2':1 },2: {'color':'blue','attr2':3 } }
        >>> CX.set_node_attributes(d)
        >>> CX.nodes[1]['color']
        'red'
        """
        self.set_cell_attributes(values, rank=0, name=name)

    def get_node_attributes(self, name: str) -> dict[tuple, Any]:
        """Get node attributes.

        Parameters
        ----------
        name : str

        Returns
        -------
        attr :  dict
            contents: node -> value of attribute `name`
            nodes without the given attribute are not in the dictionary.

        Examples
        --------
        >>> G = nx.path_graph(3)
        >>> CX = CellComplex(G)
        >>> CX.add_cell([1,2,3,4], rank=2)
        >>> d={ 1: { 'color':'red','attr2':1 }, 2: {'color':'blue','attr2':3 } }
        >>> CX.set_node_attributes(d)
        >>> CX.get_node_attributes('color')
        {1: 'red', 2: 'blue'}
        """
        return self.get_cell_attributes(rank=0, name=name)

    def set_edge_attributes(
        self,
        values: Union[dict[tuple, dict], dict[tuple, Any]],
        name: Optional[str] = None,
    ) -> None:
        """Set edge attributes.

        Parameters
        ----------
        values :  dict
            either contains (node1, node2) -> value (if `name` is specified)
            or nested dict with (node1, node2) -> (attribute -> value) (if `name == None`)
        name : str, optional

        Examples
        --------
        >>> G = nx.path_graph(3)
        >>> CX = CellComplex(G)
        >>> CX.add_cell([1,2,3,4], rank=2)
        >>> d={ (1,2): { 'color':'red','attr2':1 }, (2,3): {'color':'blue','attr2':3 } }
        >>> CX.set_edge_attributes(d)
        >>> CX.edges[(1,2)]['color']
        'red'
        """
        return self.set_cell_attributes(values, rank=1, name=name)

    def get_edge_attributes(self, name: str) -> dict[tuple, Any]:
        """Get edge attributes.

        Parameters
        ----------
        name : str

        Returns
        -------
        dict
            format: edge (as tuple (node1, node2)) -> value of attribute `name`
            edges without the given attribute are not in the dictionary.

        Examples
        --------
        >>> G = nx.path_graph(3)
        >>> CX = CellComplex(G)
        >>> CX.add_cell([1,2,3,4], rank=2)
        >>> d={ (1,2): { 'color':'red','attr2':1 }, (2,3): {'color':'blue','attr2':3 } }
        >>> CX.set_edge_attributes(d)
        >>> CX.get_edge_attributes('color')
        {(1,2): 'red', (2,3): 'blue'}
        """
        return self.get_cell_attributes(rank=1, name=name)

    def set_cell_attributes(
        self,
        values: Union[
            dict[Union[Hashable, tuple, list, Cell], dict],
            dict[Union[Hashable, tuple, list, Cell], Any],
        ],
        rank: int,
        name: Optional[str] = None,
    ) -> None:
        """Set cell attributes.

        Parameters
        ----------
        values :  dict
            either contains cell -> value (if `name` is specified)
            or nested dict with cell -> (attribute -> value) (if `name == None`)
            where cell is of `rank` (i.e., Hashable for nodes, 2-tuple for edges, tuple/list/Cell for 2-cells)
        rank : {0, 1, 2}
            0 for nodes, 1 for edges, 2 for 2-cells.
            ranks > 2 are currently not supported.
        name : str, optional

        Examples
        --------
        After computing some property of the cell of a cell complex, you may want
        to assign a cell attribute to store the value of that property for
        each cell:

        >>> CX = CellComplex()
        >>> CX.add_cell([1,2,3,4], rank=2)
        >>> CX.add_cell([1,2,4], rank=2,)
        >>> CX.add_cell([3,4,8], rank=2)
        >>> d={(1,2,3,4):'red',(1,2,4):'blue'}
        >>> CX.set_cell_attributes(d,name='color',rank=2)
        >>> CX.cells[(1,2,3,4)]['color']
        'red'

        If you provide a dictionary of dictionaries as the second argument,
        the entire dictionary will be used to update cell attributes::

        Examples
        --------
        >>> G = nx.path_graph(3)
        >>> CX = CellComplex(G)
        >>> CX.add_cell([1,2,3,4], rank=2)
        >>> CX.add_cell([1,2,3,4], rank=2)
        >>> CX.add_cell([1,2,4], rank=2,)
        >>> CX.add_cell([3,4,8], rank=2)
        >>> d={ (1,2,3,4): { 'color':'red','attr2':1 },(1,2,4): {'color':'blue','attr2':3 } }
        >>> CX.set_cell_attributes(d)
        >>> CX.cells[(1,2,3,4)][0]['color']
        'red'

        Notes
        -----
        If the dict contains cells that are not in `self.cells`, they are
        silently ignored.
        """
        if rank == 0:
            nx.set_node_attributes(self._G, values, name)
        elif rank == 1:
            nx.set_edge_attributes(self._G, values, name)
        elif rank == 2:
            if name is not None:
                # if `values` is a dict using `.items()` => {cell: (key,value) } or {cell:value}

                for cell, value in values.items():
                    try:
                        if len(cell) == 2:
                            if isinstance(cell[0], Iterable) and isinstance(
                                cell[1], int
                            ):  # input cell has cell key
                                self.cells[cell][cell[0]][name] = value
                            else:
                                self.cells[cell][name] = value
                        elif isinstance(
                            self.cells[cell], list
                        ):  # all cells with same key get same attrs
                            for i in range(len(self.cells[cell])):
                                self.cells[cell][i][name] = value
                        else:
                            self.cells[cell][name] = value

                    except KeyError:
                        pass

            else:

                for cell, d in values.items():
                    try:

                        if len(cell) == 2:
                            if isinstance(cell[0], Iterable) and isinstance(
                                cell[1], int
                            ):  # input cell has cell key
                                self.cells[cell[0]][cell[1]].update(d)
                            else:  # length of cell is 2
                                self.cells[cell].update(d)
                        elif isinstance(
                            self.cells[cell], list
                        ):  # all cells with same key get same attrs
                            for i in range(len(self.cells[cell])):

                                self.cells[cell][i].update(d)
                        else:
                            self.cells[cell].update(d)
                    except KeyError:
                        pass
                return
        else:
            raise TopoNetXError(f"Rank must be 0, 1 or 2, got {rank}")

    def get_cell_attributes(
        self, name: str, rank: int
    ) -> dict[Union[Hashable, tuple], Any]:
        """Get node attributes from graph.

        Parameters
        ----------
        name : str
           Attribute name
        rank : int
            rank of the k-cell

        Returns
        -------
        Dictionary of attributes keyed by node or edge / cell tuple depending on `rank`

        Examples
        --------
        >>> import networkx as nx
        >>> G = nx.path_graph(3)
        >>> d = {((1, 2, 3, 4), 0): {'color': 'red', 'attr2': 1}, (1, 2, 4): {'color': 'blue', 'attr2': 3 }}
        >>> CX = CellComplex(G)
        >>> CX.add_cell([1, 2, 3, 4], rank=2)
        >>> CX.add_cell([1, 2, 3, 4], rank=2)
        >>> CX.add_cell([1, 2, 4], rank=2,)
        >>> CX.add_cell([3, 4, 8], rank=2)
        >>> CX.set_cell_attributes(d, 2)
        >>> CX.get_cell_attributes('color', 2)
        {((1, 2, 3, 4), 0): 'red', (1, 2, 4): 'blue'}
        """
        if rank == 0:
            return nx.get_node_attributes(self._G, name)
        if rank == 1:
            return nx.get_edge_attributes(self._G, name)
        if rank == 2:
            d = {}
            for n in self.cells:
                if isinstance(self.cells[n.elements], list):  # multiple cells
                    for i in range(len(self.cells[n.elements])):
                        if name in self.cells[n.elements][i]:
                            d[(n.elements, i)] = self.cells[n.elements][i][name]
                else:
                    if name in self.cells[n.elements]:
                        d[n.elements] = self.cells[n.elements][name]

            return d
        raise TopoNetXError(f"Rank must be 0, 1 or 2, got {rank}")

    def remove_equivalent_cells(self):
        """Remove equivalent cells.

        Remove cells from the cell complex which are homotopic.
        In other words, this is equivalent to identifying cells
        containing the same nodes and are equivalent up to cyclic
        permutation.

        Note
        ------
        Remove all 2d- cells that are homotpic (equivalent to each other)

        Returns
        -------
        None.

        Examples
        --------
        >>> import networkx as nx
        >>> G = nx.path_graph(3)
        >>> cx = CellComplex(G)
        >>> cx.add_cell([1,2,3,4], rank=2)
        >>> cx.add_cell([1,2,3,4], rank=2)
        >>> cx.add_cell([2,3,4,1], rank=2)
        >>> cx.add_cell([1,2,4], rank=2,)
        >>> cx.add_cell([3,4,8], rank=2)
        >>> print(cx.cells)
        >>> cx.remove_equivalent_cells()
        >>> print(cx.cells) # observe homotpic cells have been removed
        """
        self._remove_equivalent_cells()

    def is_insertable_cycle(
        self,
        cell: Union[Cell, tuple, list],
        check_skeleton: bool = True,
        warnings_dis: bool = False,
    ) -> bool:
        """Determine if a cycle is insertable to the cell complex.

        Checks regularity if this CellComplex is regular,
        existence of required edges if `check_skeleton` is True,
        and that the cell has a minimum length of 2.

        Parameters
        ----------
        cell : Cell | tuple | list
            cell object or nodes representing the cell
        check_skeleton : bool, default True
            Whether to check that all edges induced by the cell are part of the underlying graph.
            If False, missing edges will be ignored.
        warnings_dis : bool, default False
            Whether to print a warning with the reason why the cell is not insertable.

        Returns
        -------
        bool
            True if the cell can be inserted, otherwise False.
        """
        if isinstance(cell, Cell):
            cell = cell.elements
        if len(cell) <= 1:
            if warnings_dis:
                warnings.warn(
                    f"a 2d cell must contain at least 2 edges, got {len(cell)}"
                )
            return False
        if self._regular:
            if len(set(cell)) != len(cell):
                if warnings_dis:
                    warnings.warn(
                        "repeating nodes invalidates the 2-cell regularity condition"
                    )
                return False
        if check_skeleton:
            enum = zip_longest(cell, cell[1:] + cell[:1])
            for i in enum:
                if i not in self.edges:
                    if warnings_dis:
                        warnings.warn(
                            f"edge {i} is not a part of the 1-skeleton of the cell complex",
                            stacklevel=2,
                        )
                    return False
        return True

    def incidence_matrix(
        self, rank: int, signed: bool = True, weight: bool = False, index: bool = False
    ) -> Union[scipy.sparse.csc_matrix, tuple[dict, dict, scipy.sparse.csc_matrix]]:
        """Incidence matrix for the cx indexed by nodes x cells.

        Parameters
        ----------
        rank : int
            The rank for which an incidence matrix should be computed.
        signed : bool, default=True
            Whether the returned incidence matrix should be signed (i.e., respect orientations) or unsigned.
        weight : bool, default=False
            If False all nonzero entries are 1.
            If True and self.static all nonzero entries are filled by
            self.cells.cell_weight dictionary values.
        index : boolean, optional, default False
            If True return will include a dictionary of node uid : row number
            and cell uid : column number

        Returns
        -------
        scipy.sparse.csr.csc_matrix | tuple[dict, dict, scipy.sparse.csc_matrix]
            The indicendence matrix, if `index` is False, otherwise
            lower (row) index dict, upper (col) index dict, incidence matrix
            where the index dictionaries map from the entity (as `Hashable` or `tuple`) to the row or col index of the matrix

        Examples
        --------
        >>> CX = CellComplex()
        >>> CX.add_cell([1, 2, 3, 4], rank=2)
        >>> CX.add_cell([3, 4, 5], rank=2)
        >>> B0 = CX.incidence_matrix(0)
        >>> B1 = CX.incidence_matrix(1)
        >>> B2 = CX.incidence_matrix(2)
        >>> B1.dot(B2).todense()
        >>> B0.dot(B1).todense()

        Note that in this example, the first three cells are equivalent and hence they have similar incidence to lower
        edges they are incident to.

        >>> import networkx as nx
        >>> G = nx.path_graph(3)
        >>> CX = CellComplex(G)
        >>> CX.add_cell([1,2,3,4], rank=2)
        >>> CX.add_cell([4,3,2,1], rank=2)
        >>> CX.add_cell([2,3,4,1], rank=2)
        >>> CX.add_cell([1,2,4], rank=2,)
        >>> CX.add_cell([3,4,8], rank=2)
        >>> B1 = CX.incidence_matrix(1)
        >>> B2 = CX.incidence_matrix(2)
        >>> B1.dot(B2).todense()

        Non-regular cell complex example:

        >>> CX = CellComplex(regular=False)
        >>> CX.add_cell([1,2,3,2],rank=2)
        >>> CX.add_cell([3,4,5,3,4,5],rank=2)
        >>> B1 = CX.incidence_matrix(1)
        >>> B2 = CX.incidence_matrix(2)
        >>> print(B2.todense()) # observe the non-unit entries
        >>> B1.dot(B2).todense()

        >>> CX = CellComplex()
        >>> CX.add_cell([1,2,3,4],rank=2)
        >>> CX.add_cell([3,4,5],rank=2)
        >>> row,column,B1 = CX.incidence_matrix(1,index=True)
        >>> print(row)
        >>> print(column)
        >>> print(B1.todense())
        """
        if rank == 0:
            A = sp.sparse.lil_matrix((0, len(self._G.nodes)))
            if index:
                node_index = {node: i for i, node in enumerate(sorted(self._G.nodes))}
                if signed:
                    return {}, node_index, A.asformat("csc")
                else:
                    return {}, node_index, abs(A.asformat("csc"))
            else:
                if signed:
                    return A.asformat("csc")
                else:
                    return abs(A.asformat("csc"))

        elif rank == 1:
            nodelist = sorted(
                self._G.nodes
            )  # always output boundary matrix in dictionary order
            edgelist = sorted([sorted(e) for e in self._G.edges])
            A = sp.sparse.lil_matrix((len(nodelist), len(edgelist)))
            node_index = {node: i for i, node in enumerate(nodelist)}
            for ei, e in enumerate(edgelist):
                (u, v) = e[:2]
                ui = node_index[u]
                vi = node_index[v]
                A[ui, ei] = -1
                A[vi, ei] = 1
            if index:
                edge_index = {tuple(sorted(edge)): i for i, edge in enumerate(edgelist)}
                if signed:
                    return node_index, edge_index, A.asformat("csc")
                else:
                    return node_index, edge_index, abs(A.asformat("csc"))
            else:
                if signed:
                    return A.asformat("csc")
                else:
                    return abs(A.asformat("csc"))
        elif rank == 2:
            edgelist = sorted([sorted(e) for e in self._G.edges])

            A = sp.sparse.lil_matrix((len(edgelist), len(self.cells)))

            edge_index = {
                tuple(sorted(edge)): i for i, edge in enumerate(edgelist)
            }  # orient edges
            for celli, cell in enumerate(self.cells):
                edge_visiting_dic = {}  # this dictionary is cell dependent
                # mainly used to handle the cell complex non-regular case
                for edge in cell.boundary:
                    ei = edge_index[tuple(sorted(edge))]
                    if ei not in edge_visiting_dic:
                        if edge in edge_index:
                            edge_visiting_dic[ei] = 1
                        else:
                            edge_visiting_dic[ei] = -1
                    else:
                        if edge in edge_index:
                            edge_visiting_dic[ei] = edge_visiting_dic[ei] + 1
                        else:
                            edge_visiting_dic[ei] = edge_visiting_dic[ei] - 1

                    A[ei, celli] = edge_visiting_dic[
                        ei
                    ]  # this will update everytime we visit this edge for non-regular CX
                    # the regular case can be handled more efficiently :
                    # if edge in edge_index:
                    #    A[ei, celli] = 1
                    # else:
                    #    A[ei, celli] = -1
            if index:
                cell_index = {c.elements: i for i, c in enumerate(self.cells)}
                if signed:
                    return edge_index, cell_index, A.asformat("csc")
                else:
                    return edge_index, cell_index, abs(A.asformat("csc"))
            else:
                if signed:
                    return A.asformat("csc")
                else:
                    return abs(A.asformat("csc"))
        else:
            raise ValueError(f"Only dimensions 0, 1 and 2 are supported, got {rank}.")

    def hodge_laplacian_matrix(
        self, rank: int, signed=True, weight: bool = False, index: bool = False
    ) -> Union[scipy.sparse.csc_matrix, tuple[dict, dict, scipy.sparse.csc_matrix]]:
        """Compute the hodge-laplacian matrix for the CX.

        Parameters
        ----------
        rank : {0, 1, 2}
            dimension of the Laplacian matrix.
        signed : bool
            If True return absolute value entry of the Laplacian matrix
            this is useful when one needs to obtain higher-order
            adjacency matrices from the hodge-laplacian
            higher-order adjacency matrices' entries are
            typically positive.
        weight : bool, default=False
            If False all nonzero entries are 1.
            If True and self.static all nonzero entries are filled by
            self.cells.cell_weight dictionary values.
        index : boolean, default False
            indicates wheather to return the indices that define the Laplacian matrix

        Returns
        -------
        scipy.sparse.csr.csc_matrix | tuple[dict, dict, scipy.sparse.csc_matrix]
            The Laplacian matrix, if `index` is False, otherwise
            lower (row) index dict, upper (col) index dict, Laplacian matrix
            where the index dictionaries map from the entity (as `Hashable` or `tuple`) to the row or col index of the matrix

        Examples
        --------
        >>> CX = CellComplex()
        >>> CX.add_cell([1, 2, 3, 4], rank=2)
        >>> CX.add_cell([3, 4, 5], rank=2)
        >>> CX.hodge_laplacian_matrix(1)
        """
        if rank == 0:  # return L0, the unit graph laplacian
            if index:
                nodelist, _, B_next = self.incidence_matrix(
                    rank + 1, weight=weight, index=True
                )
                L_hodge = B_next @ B_next.transpose()
                if signed:
                    return nodelist, L_hodge
                else:
                    return nodelist, abs(L_hodge)
            else:
                B_next = self.incidence_matrix(rank + 1, weight=weight)
                L_hodge = B_next @ B_next.transpose()
                if signed:
                    return L_hodge
                else:
                    return abs(L_hodge)
        elif rank < 2:  # rank == 1, return L1

            if self.maxdim == 2:
                edge_list, cell_list, B_next = self.incidence_matrix(
                    rank + 1, weight=weight, index=True
                )
                B = self.incidence_matrix(rank, weight=weight, index=False)
                L_hodge = B_next @ B_next.transpose() + B.transpose() @ B
            else:
                L_hodge = B.transpose() @ B
            if not signed:
                L_hodge = abs(L_hodge)
            if index:
                return edge_list, L_hodge
            else:
                return L_hodge

        elif rank == 2 and self.maxdim == 2:

            edge_list, cell_list, B = self.incidence_matrix(
                rank, weight=weight, index=True
            )
            L_hodge = B.transpose() @ B
            if not signed:
                L_hodge = abs(L_hodge)

            if index:
                return cell_list, L_hodge
            else:
                return L_hodge
        elif rank == 2 and self.maxdim != 2:
            raise ValueError(
                "The input complex does not have cells of dim 2. "
                f"The maximal cell dimension is {self.maxdim}, got {rank}"
            )
        else:
            raise ValueError(
                f"Rank should be larger than 0 and <= {self.maxdim} (maximal dimension cells), got {rank}."
            )

    def up_laplacian_matrix(
        self, rank: int, signed: bool = True, weight: bool = False, index: bool = False
    ):
        """Compute up laplacian.

        Parameters
        ----------
        rank : {0, 1}
            dimension of the up Laplacian matrix.
        signed : bool, is true return absolute value entry of the Laplacian matrix
                       this is useful when one needs to obtain higher-order
                       adjacency matrices from the hodge-laplacian
                       typically higher-order adjacency matrices' entries are
                       typically positive.
        weight : bool, default=False
            If False all nonzero entries are 1.
            If True and self.static all nonzero entries are filled by
            self.cells.cell_weight dictionary values.
        index : boolean, optional, default False
            list identifying rows with nodes,edges or cells used to index the hodge Laplacian matrix
            dependeing on the input dimension

        Returns
        -------
        up Laplacian : scipy.sparse.csr.csr_matrix

        when index is true:
            return also a list : list
            list identifying rows with nodes,edges or cells used to index the hodge Laplacian matrix
            dependeing on the input dimension

        Examples
        --------
        >>> CX = CellComplex()
        >>> CX.add_cell([1,2,3,4],rank=2)
        >>> CX.add_cell([3,4,5],rank=2)
        >>> L1_up = CX.up_laplacian_matrix(1)

        >>> CX = CellComplex()
        >>> CX.add_cell([1,2,3],rank=2)
        >>> CX.add_cell([3,4,5],rank=2)
        >>> index, L1_up = CX.up_laplacian_matrix(1, index=True)
        >>> print(index)
        >>> print(L1_up)
        """
        weight = None  # this feature is not supported in this version

        if rank == 0:
            row, col, B_next = self.incidence_matrix(
                rank + 1, weight=weight, index=True
            )
            L_up = B_next @ B_next.transpose()
        elif rank < self.maxdim:
            row, col, B_next = self.incidence_matrix(
                rank + 1, weight=weight, index=True
            )
            L_up = B_next @ B_next.transpose()
        else:

            raise ValueError(
                f"Rank should larger than 0 and <= {self.maxdim-1} (maximal dimension cells-1), got {rank}."
            )
        if not signed:
            L_up = abs(L_up)

        if index:
            return row, L_up
        else:
            return L_up

    def down_laplacian_matrix(
        self, rank: int, signed: bool = True, weight: bool = False, index: bool = False
    ):
        """Compute down laplacian.

        Parameters
        ----------
        rank : {0, 1}
            Dimension of the down Laplacian matrix.
        signed : bool, is true return absolute value entry of the Laplacian matrix
                       this is useful when one needs to obtain higher-order
                       adjacency matrices from the hodge-laplacian
                       typically higher-order adjacency matrices' entries are
                       typically positive.
        weight : bool, default=False
            If False all nonzero entries are 1.
            If True and all nonzero entries are filled by
            self.cells.cell_weight dictionary values.
        index : boolean, optional, default False
            list identifying rows with nodes,edges or cells used to index the hodge Laplacian matrix
            dependeing on the input dimension

        Returns
        -------
        down Laplacian : scipy.sparse.csr.csr_matrix

        when index is true:
            return also a list : list
            list identifying rows with nodes,edges or cells used to index the hodge Laplacian matrix
            dependeing on the input dimension

        Examples
        --------
        >>> import networkx as nx
        >>> G = nx.path_graph(3)
        >>> CX = CellComplex(G)
        >>> CX.add_cell([1,2,3,4], rank=2)
        >>> CX.add_cell([1,2,3,4], rank=2)
        >>> CX.add_cell([2,3,4,1], rank=2)
        >>> CX.add_cell([1,2,4], rank=2,)
        >>> CX.add_cell([3,4,8], rank=2)
        >>> CX.down_laplacian_matrix(2)
        """
        weight = None  # this feature is not supported in this version

        if rank <= self.maxdim and rank > 0:
            row, column, B = self.incidence_matrix(rank, weight=weight, index=True)
            L_down = B.transpose() @ B
        else:
            raise ValueError(
                f"Rank should be larger than 1 and <= {self.maxdim} (maximal dimension cells), got {rank}."
            )
        if not signed:
            L_down = abs(L_down)
        if index:
            return row, L_down
        else:
            return L_down

    def adjacency_matrix(self, rank: int, signed: bool = False, index: bool = False):
        """Compute adjacency matrix for a given rank."""
        if index:
            ind, _, incidence = self.incidence_matrix(
                rank + 1, signed=signed, index=True
            )
        else:
            incidence = self.incidence_matrix(rank + 1, signed=signed)

        incidence = incidence.T

        if index:
            return ind, incidence_to_adjacency(incidence)
        else:
            return incidence_to_adjacency(incidence)

    def coadjacency_matrix(self, rank: int, signed: bool = False, index: bool = False):
        """Compute coadjacency matrix for a given rank."""
        if index:
            _, ind, incidence = self.incidence_matrix(rank, signed=signed, index=True)
        else:
            incidence = self.incidence_matrix(rank, signed=signed)

        if index:
            return ind, incidence_to_adjacency(incidence)
        else:
            return incidence_to_adjacency(incidence)

    def restrict_to_cells(
        self,
        cell_set: Iterable[Union[Cell, tuple]],
        keep_edges: bool = False,
        name: Optional[str] = None,
    ):
        """Construct cell complex using a subset of the cells in cell complex.

        Parameters
        ----------
        cell_set: Iterable[Union[Cell, tuple]]
            A subset of elements of the cell complex's cells (self.cells) and edges (self.edges).
            Cells can be represented as Cell objects or tuples with length > 2.

        keep_edges: bool, default False
            If False, discards edges not required by or included in `cell_set`
            If True, all previous edges are kept.

        name: str, optional

        Returns
        -------
        new cell complex : CellComplex

        Examples
        --------
        >>> CX = CellComplex()
        >>> c1 = Cell((1, 2, 3))
        >>> c2 = Cell((1, 2, 4))
        >>> c3 = Cell((1, 2, 5))
        >>> CX = CellComplex([c1, c2, c3])
        >>> CX.add_edge(1, 0)
        >>> cx1 = CX.restrict_to_cells([c1, (0, 1)])
        >>> cx1.cells
        CellView([Cell(1, 2, 3)])
        """
        CX = CellComplex(cells=self._G.copy(), name=name)

        edges = set()

        for cell in cell_set:
            if cell in self.cells:
                raw_cell = self.cells.raw(cell)
                if isinstance(raw_cell, list):
                    for c in raw_cell:
                        edges.update(
                            {
                                tuple(sorted(edge))
                                for edge in pairwise(c.elements + c.elements[:1])
                            }
                        )
                        CX.add_cell(c, rank=2)
                else:
                    edges.update(
                        {
                            tuple(sorted(edge))
                            for edge in pairwise(
                                raw_cell.elements + raw_cell.elements[:1]
                            )
                        }
                    )
                    CX.add_cell(raw_cell, rank=2)
            elif len(cell) == 2 and cell in self.edges:
                edges.add(tuple(sorted((cell[0], cell[1]))))

        if not keep_edges:
            # remove all edges that are not included (directly or through 2-cells)
            for edge in self._G.edges:
                edge_tuple = tuple(sorted((edge[0], edge[1])))
                if edge_tuple not in edges:
                    CX._G.remove_edge(edge_tuple[0], edge_tuple[1])

        return CX

    def restrict_to_nodes(
        self, node_set: Iterable[Hashable], name: Optional[str] = None
    ):
        """Restrict cell complex to nodes.

        This constructs a new cell complex  by restricting the cells in the cell complex to
        the nodes referenced by node_set.

        Parameters
        ----------
        node_set: iterable of hashables
            References a subset of elements of self.nodes

        name: str, optional

        Returns
        -------
        new Cell Complex : Cellcomplex

        Examples
        --------
        >>> CX = CellComplex()
        >>> c1 = Cell((1, 2, 3))
        >>> c2 = Cell((1, 2, 4))
        >>> c3 = Cell((1, 2, 5))
        >>> CX = CellComplex([c1, c2, c3])
        >>> CX.add_edge(1, 0)
        >>> CX.restrict_to_nodes([1, 2, 3, 0])
        """
        _G = Graph(self._G.subgraph(node_set))
        CX = CellComplex(_G, name)
        cells = []
        for cell in self.cells:
            if CX.is_insertable_cycle(cell, True):
                cells.append(cell)
        CX = CellComplex(_G)

        for cell in cells:
            CX.add_cell(cell)
        return CX

    def to_combinatorial_complex(self):
        """Convert to combinatorial complex.

        A cell complex is a type of combinatorial complex.
        The rank of an element in a cell complex is its dimension, so vertices have rank 0,
        edges have rank 1, and faces have rank 2.

        Examples
        --------
        >>> CX = CellComplex()
        >>> CX.add_cell([1,2,3,4],rank=2)
        >>> CX.add_cell([2,3,4,5],rank=2)
        >>> CX.add_cell([5,6,7,8],rank=2)
        >>> CX= CX.to_combinatorial_complex()
        >>> CX.cells
        """
        raise NotImplementedError()

    def to_hypergraph(self):
        """Convert to hypergraph.

        Examples
        --------
        >>> CX = CellComplex()
        >>> CX.add_cell([1,2,3,4],rank=2)
        >>> CX.add_cell([2,3,4,5],rank=2)
        >>> CX.add_cell([5,6,7,8],rank=2)
        >>> HG = CX.to_hypergraph()
        >>> HG
        """
        from hypernetx.classes.entity import EntitySet

        cells = []
        for cell in self.cells:
            cells.append(Entity(str(list(cell.elements)), elements=cell.elements))
        for cell in self.edges:
            cells.append(Entity(str(list(cell)), elements=cell))
        E = EntitySet("CX_to_HG", elements=cells)
        HG = Hypergraph(E)
        nodes = []
        for cell in self.nodes:
            nodes.append(Entity(cell, elements=[]))
        HG._add_nodes_from(nodes)
        return HG

    def is_connected(self, s=1, cells=False):
        """Determine if cell complex is s-connected.

        Parameters
        ----------
        s: int, optional, default: 1

        cells: boolean, optional, default: False
            If True, will determine if s-cell-connected.
            For s=1 s-cell-connected is the same as s-connected.

        Returns
        -------
        is_connected : boolean

        Notes
        -----
        A cx is s node connected if for any two nodes v0,vn
        there exists a sequence of nodes v0,v1,v2,...,v(n-1),vn
        such that every consecutive pair of nodes v(i),v(i+1)
        share at least s cell.
        """
        import networkx as nx

        return nx.is_connected(self._G)

    def singletons(self):
        """Return list of singleton cell.

        A singleton cell is a node of degree 0.

        Returns
        -------
        singles : list
            A list of cells uids.

        Examples
        --------
        >>> CX = CellComplex()
        >>> CX.add_cell([1,2,3,4],rank=2)
        >>> CX.add_cell([2,3,4,5],rank=2)
        >>> CX.add_cell([5,6,7,8],rank=2)
        >>> CX.add_node(0)
        >>> CX.add_node(10)
        >>> CX.singletons()
        """
        return [node for node in self.nodes if self.degree(node) == 0]

    def clone(self) -> "CellComplex":
        """Create a clone of the CellComplex."""
        _G = self._G.copy()
        CX = CellComplex(_G, self.name)
        for cell in self.cells:
            CX.add_cell(cell)
        return CX

    def remove_singletons(self, name: Optional[str] = None) -> "CellComplex":
        """Remove singletons.

        This constructs clone of cell complex with singleton cells removed.

        Parameters
        ----------
        name: str, optional, default: None

        Returns
        -------
        CellComplex
        """
        result = self.clone()
        for node in self.singletons():
            result._G.remove_node(node)
        result.name = name if name is not None else ""
        return result

    def s_connected_components(self, s=1, cells=True, return_singletons=False):
        """Return generator for the s-connected components.

        Parameters
        ----------
        s : int, optional, default: 1
        cells : boolean, optional, default: True
            If True will return cell components, if False will return node components
        return_singletons : bool, optional, default : False

        Notes
        -----
        If cells=True, this method returns the s-cell-connected components as
        lists of lists of cell uids.
        An s-cell-component has the property that for any two cells e1 and e2
        there is a sequence of cells starting with e1 and ending with e2
        such that pairwise adjacent cells in the sequence intersect in at least
        s nodes. If s=1 these are the path components of the CX.

        If cells=False this method returns s-node-connected components.
        A list of sets of uids of the nodes which are s-walk connected.
        Two nodes v1 and v2 are s-walk-connected if there is a
        sequence of nodes starting with v1 and ending with v2 such that pairwise
        adjacent nodes in the sequence share s cells. If s=1 these are the
        path components of the cell complex .

        Yields
        ------
        s_connected_components : iterator
            Iterator returns sets of uids of the cells (or nodes) in the s-cells(node)
            components of CX.
        """
        if cells:
            A, coldict = self.coadjacency_matrix(rank=2, index=True)
            G = nx.from_scipy_sparse_matrix(A)

            for c in nx.connected_components(G):
                if not return_singletons and len(c) == 1:
                    continue
                yield {coldict[n] for n in c}
        else:
            A, rowdict = self.adjacency_matrix(rank=0, index=True)
            G = nx.from_scipy_sparse_matrix(A)
            for c in nx.connected_components(G):
                if not return_singletons:
                    if len(c) == 1:
                        continue
                yield {rowdict[n] for n in c}

    def s_component_subgraphs(self, s=1, cells=True, return_singletons=False):
        """Return a generator for the induced subgraphs of s_connected components.

        Removes singletons unless return_singletons is set to True.

        Parameters
        ----------
        s : int, optional, default: 1
        cells : boolean, optional, cells=False
            Determines if cell or node components are desired. Returns
            subgraphs equal to the cx restricted to each set of nodes(cells) in the
            s-connected components or s-cell-connected components
        return_singletons : bool, optional

        Yields
        ------
        s_component_subgraphs : iterator
            Iterator returns subgraphs generated by the cells (or nodes) in the
            s-cell(node) components of cell complex.
        """
        for idx, c in enumerate(
            self.s_components(s=s, cells=cells, return_singletons=return_singletons)
        ):
            if cells:
                yield self.restrict_to_cells(c, name=f"{self.name}:{idx}")
            else:
                yield self.restrict_to_cells(c, name=f"{self.name}:{idx}")

    def s_components(self, s=1, cells=True, return_singletons=True):
        """Compute s-component.

        Same as s_connected_components.

        See Also
        --------
        s_connected_components
        """
        return self.s_connected_components(
            s=s, cells=cells, return_singletons=return_singletons
        )

    def connected_components(self, cells=False, return_singletons=True):
        """Compute s-connected components with s=1.

        Same as s_connected_component` with s=1, but nodes returned.

        Return iterator.

        See Also
        --------
        s_connected_components
        """
        return self.s_connected_components(cells=cells, return_singletons=True)

    def connected_component_subgraphs(self, return_singletons=True):
        """Compute connected component subgraphs with s=1.

        Same as :meth:`s_component_subgraphs` with s=1. Returns iterator.

        See Also
        --------
        s_component_subgraphs
        """
        return self.s_component_subgraphs(return_singletons=return_singletons)

    def components(self, cells=False, return_singletons=True):
        """Compute s-component with s=1.

        Same as :meth:`s_connected_components` with s=1.

        But nodes are returned by default. Return iterator.

        See Also
        --------
        s_connected_components
        """
        return self.s_connected_components(s=1, cells=cells)

    def component_subgraphs(self, return_singletons=False):
        """Compute s-component subgraphs with s=1.

        Same as :meth:`s_components_subgraphs` with s=1. Returns iterator.

        See Also
        --------
        s_component_subgraphs
        """
        return self.s_component_subgraphs(return_singletons=return_singletons)

    def node_diameters(self):
        """Return the node diameters of the connected components in cell complex.

        Parameters
        ----------
        list of the diameters of the s-components and
        list of the s-component nodes
        """
        A, coldict = self.adjacency_matrix(rank=0, index=True)
        G = nx.from_scipy_sparse_matrix(A)
        diams = []
        comps = []
        for c in nx.connected_components(G):
            diamc = nx.diameter(G.subgraph(c))
            temp = set()
            for e in c:
                temp.add(coldict[e])
            comps.append(temp)
            diams.append(diamc)
        loc = np.argmax(diams)
        return diams[loc], diams, comps

    def cell_diameters(self, s=1):
        """Return the cell diameters of the s_cell_connected component subgraphs.

        Parameters
        ----------
        s : int, optional, default: 1

        Returns
        -------
        maximum diameter : int

        list of diameters : list
            List of cell_diameters for s-cell component subgraphs in CX

        list of component : list
            List of the cell uids in the s-cell component subgraphs.
        """
        A, coldict = self.coadjacency_matrix(rank=2, index=True)
        G = nx.from_scipy_sparse_matrix(A)
        diams = []
        comps = []
        for c in nx.connected_components(G):
            diamc = nx.diameter(G.subgraph(c))
            temp = set()
            for e in c:
                temp.add(coldict[e])
            comps.append(temp)
            diams.append(diamc)
        loc = np.argmax(diams)
        return diams[loc], diams, comps

    def diameter(self):
        """Return length of the longest shortest s-walk between nodes.

        Parameters
        ----------
        s : int, optional, default: 1

        Returns
        -------
        diameter : int

        Raises
        ------
        TopoNetXError
            If cx is not s-cell-connected

        Notes
        -----
        Two nodes are s-adjacent if they share s cells.
        Two nodes v_start and v_end are s-walk connected if there is a sequence of
        nodes v_start, v_1, v_2, ... v_n-1, v_end such that consecutive nodes
        are s-adjacent. If the graph is not connected, an error will be raised.
        """
        A = self.adjacency_matrix(rank=0)
        G = nx.from_scipy_sparse_matrix(A)
        if nx.is_connected(G):
            return nx.diameter(G)
        raise TopoNetXError("cc is not connected.")

    def cell_diameter(self, s=1):
        """Return the length of the longest shortest s-walk between cells.

        Parameters
        ----------
        s : int, optional, default: 1

        Return
        ------
        cell_diameter : int

        Raises
        ------
        TopoNetXError
            If cell complex is not s-cell-connected

        Notes
        -----
        Two cells are s-adjacent if they share s nodes.
        Two nodes e_start and e_end are s-walk connected if there is a sequence of
        cells e_start, e_1, e_2, ... e_n-1, e_end such that consecutive cells
        are s-adjacent. If the graph is not connected, an error will be raised.
        """
        A = self.coadjacency_matrix(rank=2)
        G = nx.from_scipy_sparse_matrix(A)
        if nx.is_connected(G):
            return nx.diameter(G)
        raise TopoNetXError(f"cell complex is not s-connected. s={s}")

    def distance(self, source, target, s=1):
        """Return shortest s-walk distance between two nodes in the cell complex.

        Parameters
        ----------
        source : node.uid or node
            a node in the CX
        target : node.uid or node
            a node in the CX
        s : int
            the number of cells

        Returns
        -------
        s-walk distance : int

        See Also
        --------
        cell_distance

        Notes
        -----
        The s-distance is the shortest s-walk length between the nodes.
        An s-walk between nodes is a sequence of nodes that pairwise share
        at least s cells. The length of the shortest s-walk is 1 less than
        the number of nodes in the path sequence.

        Uses the networkx shortest_path_length method on the graph
        generated by the s-adjacency matrix.
        """
        if isinstance(source, Cell):
            source = source.uid
        if isinstance(target, Cell):
            target = target.uid
        A, rowdict = self.adjacency_matrix(rank=0, index=True)
        G = nx.from_scipy_sparse_matrix(A)
        rkey = {v: k for k, v in rowdict.items()}
        try:
            path = nx.shortest_path_length(G, rkey[source], rkey[target])
            return path
        except Exception:
            warnings.warn(f"No {s}-path between {source} and {target}")
            return np.inf

    def cell_distance(self, source, target, s=1):
        """Return the shortest s-walk distance between two cells in the cell complex.

        Parameters
        ----------
        source : cell.uid or cell
            a cell in the cell complex
        target : cell.uid or cell
            a cell in the cell complex
        s : int
            the number of intersections between pairwise consecutive cells

        Returns
        -------
        s- walk distance : the shortest s-walk cell distance
            A shortest s-walk is computed as a sequence of cells,
            the s-walk distance is the number of cells in the sequence
            minus 1. If no such path exists returns np.inf.

        See Also
        --------
        distance

        Notes
        -----
        The s-distance is the shortest s-walk length between the cells.
        An s-walk between cells is a sequence of cells such that consecutive pairwise
        cells intersect in at least s nodes. The length of the shortest s-walk is 1 less than
        the number of cells in the path sequence.

        Uses the networkx shortest_path_length method on the graph
        generated by the s-cell_adjacency matrix.
        """
        if isinstance(source, Cell):
            source = source.uid
        if isinstance(target, Cell):
            target = target.uid
        A, coldict = self.coadjacency_matrix(rank=2, index=True)
        G = nx.from_scipy_sparse_matrix(A)
        ckey = {v: k for k, v in coldict.items()}
        try:
            path = nx.shortest_path_length(G, ckey[source], ckey[target])
            return path
        except Exception:
            warnings.warn(f"No {s}-path between {source} and {target}")
            return np.inf

    def from_networkx_graph(self, G):
        """Add edges and nodes from a graph G to self.

        Examples
        --------
        >>> CX = CellComplex()
        >>> CX.add_cells_from([[1,2,4],[1,2,7] ],rank=2)
        >>> G = Graph()
        >>> G.add_edge(1,0)
        >>> G.add_edge(2,0)
        >>> G.add_edge(1,2)
        >>> CX.from_networkx_graph(G)
        >>> CX.edges
        """
        for edge in G.edges:
            self.add_cell(edge, rank=1)
        for node in G.nodes:
            self.add_node(node)

    @staticmethod
    def from_trimesh(mesh):
        """Convert from trimesh object.

        Examples
        --------
        >>> import trimesh
        >>> mesh = trimesh.Trimesh(vertices=[[0, 0, 0], [0, 0, 1], [0, 1, 0]],
                               faces=[[0, 1, 2]],
                               process=False)
        >>> CX = CellComplex.from_trimesh(mesh)
        >>> print(CX.nodes)
        >>> print(CX.cells)
        >>> CX.nodes[0]['position']
        """
        # try to see the index of the first vertex
        CX = CellComplex(mesh.faces)

        first_ind = np.min(mesh.faces)

        if first_ind == 0:

            CX.set_cell_attributes(
                dict(zip(range(len(mesh.vertices)), mesh.vertices)),
                name="position",
                rank=0,
            )
        else:  # first index starts at 1.

            CX.set_cell_attributes(
                dict(
                    zip(range(first_ind, len(mesh.vertices) + first_ind), mesh.vertices)
                ),
                name="position",
                rank=0,
            )

        return CX

    @staticmethod
    def load_mesh(file_path, process=False, force=None):
        """Load a mesh.

        Parameters
        ----------
        file_path: str, the file path of the data to be loadeded
        process : bool, trimesh will try to process the mesh before loading it.
        force: (str or None)
            options: 'mesh' loader will "force" the result into a mesh through concatenation
            None : will not force the above.

        Notes
        -----
        file supported : obj, off, glb

        Examples
        --------
        >>> CX = CellComplex.load_mesh("bunny.obj")
        >>> CX.nodes
        """
        import trimesh

        mesh = trimesh.load_mesh(file_path, process=process, force=None)
        return CellComplex.from_trimesh(mesh)<|MERGE_RESOLUTION|>--- conflicted
+++ resolved
@@ -10,13 +10,8 @@
 import warnings
 from collections import defaultdict
 from collections.abc import Hashable, Iterable
-<<<<<<< HEAD
 from itertools import pairwise, zip_longest
 from typing import Any, Literal, Optional, Union
-=======
-from itertools import zip_longest
-from typing import Any, Optional, Union
->>>>>>> abc7ec3e
 
 import networkx as nx
 import numpy as np
@@ -26,11 +21,8 @@
 from hypernetx.classes.entity import Entity
 from networkx import Graph
 from networkx.classes.reportviews import EdgeView, NodeView
-<<<<<<< HEAD
-=======
 from networkx.utils import pairwise
 from scipy.sparse import csr_matrix
->>>>>>> abc7ec3e
 
 from toponetx.classes.cell import Cell
 from toponetx.classes.complex import Complex
